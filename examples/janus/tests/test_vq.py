import os
import PIL.Image
import sys
import mindspore as ms
from mindspore import amp, Tensor
import numpy as np
sys.path.append(".")
from janus.models.vq_model import VQ_16

np.random.seed(42)

def _diff_res(ms_val, pt_val, eps=1e-8):
    abs_diff = np.fabs(ms_val - pt_val)
    mae = abs_diff.mean()
    max_ae = abs_diff.max()

    rel_diff = abs_diff / (np.fabs(pt_val) + eps)
    mre = rel_diff.mean()
    max_re = rel_diff.max()

    return dict(mae=mae, max_ae=max_ae, mre=mre, max_re=max_re)


def set_model_param_dtype(model, dtype=ms.bfloat16, keep_norm_fp32=False):
    if model is not None:
        assert isinstance(model, ms.nn.Cell)

        k_num, c_num = 0, 0
        for _, p in model.parameters_and_names():
            # filter norm/embedding position_ids param
            if keep_norm_fp32 and ("norm" in p.name):
                # print(f"param {p.name} keep {p.dtype}") # disable print
                k_num += 1
            elif "position_ids" in p.name:
                k_num += 1
            else:
                c_num += 1
                p.set_dtype(dtype)

        print(f"Convert `{type(model).__name__}` param to {dtype}, keep/modify num {k_num}/{c_num}.")

    return model

def test_decode(pt_ckpt=None, pt_np=None, dtype=ms.float32, visualize=False):
    shape = (B, C, H, W) = (1, 8, 24, 24)
    # shape = (B, C, H, W) = (1, 8, 12, 12)
    if pt_np:
        pt_data = np.load(pt_np)
        z = pt_data["quant"]
        code = pt_data["code"] if "code" in pt_data else None
    else:
        z = np.random.normal(size=(B, C, H, W)).astype(np.float32)
        code = np.random.randint(10000, size=(1, B*H*W)) # 576
    decode_from_code = True

    vq = VQ_16()
    vq.set_train(False)
    if dtype != ms.float32:
        set_model_param_dtype(vq, dtype=dtype, keep_norm_fp32=False)
    if pt_ckpt:
        vq.load_from_checkpoint(pt_ckpt)
    
    if decode_from_code:
        out = vq.decode_code(Tensor(code).to(ms.int32), shape=(B, C, H, W))
    else:
        out = vq.decode(Tensor(z, dtype=dtype))

    print(out.shape)
    print(out.sum(), out.std())
    print(out.min(), out.max())

    if pt_np:
        pt_out = pt_data['dec']
        print('pt min max: ', pt_out.min(), pt_out.max())
        diff = _diff_res(out.asnumpy(), pt_out)
        print(diff)
    
    if visualize:
        dec = out
        parallel_size, c, img_size, _ = dec.shape
        dec = dec.float().asnumpy().transpose(0, 2, 3, 1)

        dec = np.clip((dec + 1) / 2 * 255, 0, 255)
        visual_img = np.zeros((parallel_size, img_size, img_size, 3), dtype=np.uint8)
        visual_img[:, :, :] = dec

        os.makedirs('generated_samples', exist_ok=True)
        for i in range(parallel_size):
            save_path = os.path.join('generated_samples', "vq_dec_{}.jpg".format(i))
            PIL.Image.fromarray(visual_img[i]).save(save_path)
            print('img saved in ', save_path)

    return out.asnumpy()


def test_encode(pt_ckpt=None, amp=False):
    # shape = (B, C, H, W) = (1, 8, 24, 24)
    shape = (B, C, H, W) = (1, 3, 64, 64)
    vq = VQ_16()
    vq.set_train(False)
    x = np.random.normal(size=(B, C, H, W)).astype(np.float32)
    out = vq.encode(ms.Tensor(x))[0]

    print(out.shape)
    print(out.sum(), out.std())

    return out.asnumpy()


if __name__ == '__main__':
    ms.set_context(mode=0)
    # test_encode()
    test_decode("ckpts/Janus-Pro-1B/pytorch_model.bin", pt_np='tests/vq_dec_io.npz', dtype=ms.bfloat16, visualize=True)
    # test_decode("ckpts/Janus-Pro-1B/pytorch_model.bin", pt_np='tests/vq_dec_io.npz')
    # test_decode("ckpts/Janus-Pro-1B/pytorch_model.bin", pt_np='tests/vq_dec_io_fp32.npz', dtype=ms.float32)
<<<<<<< HEAD
    # test_decode("ckpts/Janus-Pro-1B/pytorch_model.bin", pt_np='tests/vq_dec_io_bf16.npz', dtype=ms.bfloat16)
=======
    # test_decode("ckpts/Janus-Pro-1B/pytorch_model.bin", pt_np='tests/vq_dec_io_bf16.npz', dtype=ms.bfloat16)
>>>>>>> 1afdff22
<|MERGE_RESOLUTION|>--- conflicted
+++ resolved
@@ -59,7 +59,7 @@
         set_model_param_dtype(vq, dtype=dtype, keep_norm_fp32=False)
     if pt_ckpt:
         vq.load_from_checkpoint(pt_ckpt)
-    
+
     if decode_from_code:
         out = vq.decode_code(Tensor(code).to(ms.int32), shape=(B, C, H, W))
     else:
@@ -74,7 +74,7 @@
         print('pt min max: ', pt_out.min(), pt_out.max())
         diff = _diff_res(out.asnumpy(), pt_out)
         print(diff)
-    
+
     if visualize:
         dec = out
         parallel_size, c, img_size, _ = dec.shape
@@ -113,8 +113,4 @@
     test_decode("ckpts/Janus-Pro-1B/pytorch_model.bin", pt_np='tests/vq_dec_io.npz', dtype=ms.bfloat16, visualize=True)
     # test_decode("ckpts/Janus-Pro-1B/pytorch_model.bin", pt_np='tests/vq_dec_io.npz')
     # test_decode("ckpts/Janus-Pro-1B/pytorch_model.bin", pt_np='tests/vq_dec_io_fp32.npz', dtype=ms.float32)
-<<<<<<< HEAD
-    # test_decode("ckpts/Janus-Pro-1B/pytorch_model.bin", pt_np='tests/vq_dec_io_bf16.npz', dtype=ms.bfloat16)
-=======
-    # test_decode("ckpts/Janus-Pro-1B/pytorch_model.bin", pt_np='tests/vq_dec_io_bf16.npz', dtype=ms.bfloat16)
->>>>>>> 1afdff22
+    # test_decode("ckpts/Janus-Pro-1B/pytorch_model.bin", pt_np='tests/vq_dec_io_bf16.npz', dtype=ms.bfloat16)