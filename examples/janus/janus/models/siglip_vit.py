# Copyright (c) 2023-2024 DeepSeek.
#
# Permission is hereby granted, free of charge, to any person obtaining a copy of
# this software and associated documentation files (the "Software"), to deal in
# the Software without restriction, including without limitation the rights to
# use, copy, modify, merge, publish, distribute, sublicense, and/or sell copies of
# the Software, and to permit persons to whom the Software is furnished to do so,
# subject to the following conditions:
#
# The above copyright notice and this permission notice shall be included in all
# copies or substantial portions of the Software.
#
# THE SOFTWARE IS PROVIDED "AS IS", WITHOUT WARRANTY OF ANY KIND, EXPRESS OR
# IMPLIED, INCLUDING BUT NOT LIMITED TO THE WARRANTIES OF MERCHANTABILITY, FITNESS
# FOR A PARTICULAR PURPOSE AND NONINFRINGEMENT. IN NO EVENT SHALL THE AUTHORS OR
# COPYRIGHT HOLDERS BE LIABLE FOR ANY CLAIM, DAMAGES OR OTHER LIABILITY, WHETHER
# IN AN ACTION OF CONTRACT, TORT OR OTHERWISE, ARISING FROM, OUT OF OR IN
# CONNECTION WITH THE SOFTWARE OR THE USE OR OTHER DEALINGS IN THE SOFTWARE.

# https://github.com/huggingface/pytorch-image-models/blob/main/timm/models/vision_transformer.py

from dataclasses import dataclass
from functools import partial
from typing import (
    Callable,
    Dict,
    Final,
    List,
    Literal,
    Optional,
    Sequence,
    Set,
    Tuple,
    Type,
    Union,
)

import numpy as np
import mindspore as ms
from mindspore import mint, nn, ops, Tensor, Parameter
from mindone.transformers.mindspore_adapter.attention import scaled_dot_product_attention
from mindone.diffusers.models.normalization import LayerNorm

from .timm import (
    AttentionPoolLatent,
    DropPath,
    LayerType,
    Mlp,
    PatchDropout,
    PatchEmbed,
    resample_abs_pos_embed,
    _no_grad_trunc_normal_
)


def trunc_normal_(tensor, mean=0.0, std=1.0, a=-2.0, b=2.0):
    # type: (Tensor, float, float, float, float) -> Tensor
    r"""The original timm.models.layers.weight_init.trunc_normal_ can not handle bfloat16 yet, here we first
    convert the tensor to float32, apply the trunc_normal_() in float32, and then convert it back to its original dtype.
    Fills the input Tensor with values drawn from a truncated normal distribution. The values are effectively drawn
    from the normal distribution :math:`\mathcal{N}(\text{mean}, \text{std}^2)`
    with values outside :math:`[a, b]` redrawn until they are within
    the bounds. The method used for generating the random values works
    best when :math:`a \leq \text{mean} \leq b`.
    Args:
        tensor: an n-dimensional `Tensor`
        mean: the mean of the normal distribution
        std: the standard deviation of the normal distribution
        a: the minimum cutoff value
        b: the maximum cutoff value
    Examples:
        >>> w = mint.empty(3, 5)
        >>> nn.init.trunc_normal_(w)
    """

    # with ms._no_grad(): # dosn't support graph mode
    dtype = tensor.dtype
    tensor_fp32 = tensor.float()
    tensor_fp32 = _no_grad_trunc_normal_(tensor_fp32, mean, std, a, b)
    tensor_dtype = tensor_fp32.to(dtype=dtype)
    tensor.copy_(tensor_dtype)

    ops.stop_gradient(tensor)


def init_weights(self):
    if self.pos_embed is not None:
        trunc_normal_(self.pos_embed, std=self.pos_embed.shape[1] ** -0.5)
    trunc_normal_(self.latent, std=self.latent_dim**-0.5)


def init_weights_vit_timm(module: nn.Cell, name: str = "") -> None:
    """ViT weight initialization, original timm impl (for reproducibility)"""
    if isinstance(module, mint.nn.Linear):
        trunc_normal_(module.weight, std=0.02)
        if module.bias is not None:
            nn.init.zeros_(module.bias)
    elif hasattr(module, "init_weights"):
        module.init_weights()


class Attention(nn.Cell):
    fused_attn: Final[bool]

    def __init__(
        self,
        dim: int,
        num_heads: int = 8,
        qkv_bias: bool = False,
        qk_norm: bool = False,
        attn_drop: float = 0.0,
        proj_drop: float = 0.0,
        norm_layer: nn.Cell = LayerNorm,
    ) -> None:
        super().__init__()
        assert dim % num_heads == 0, "dim should be divisible by num_heads"
        self.num_heads = num_heads
        self.head_dim = dim // num_heads
        self.scale = self.head_dim**-0.5
        # self.fused_attn = use_fused_attn()
        self.fused_attn = True

        self.qkv = mint.nn.Linear(dim, dim * 3, bias=qkv_bias)
        self.q_norm = norm_layer([self.head_dim]) if qk_norm else nn.Identity()
        self.k_norm = norm_layer([self.head_dim]) if qk_norm else nn.Identity()
        self.attn_drop = nn.Dropout(p=attn_drop)
        self.proj = mint.nn.Linear(dim, dim)
        self.proj_drop = nn.Dropout(p=proj_drop) if proj_drop > 0.0 else nn.Identity()

    def construct(self, x: Tensor) -> Tensor:
        B, N, C = x.shape
        qkv = (
            self.qkv(x)
            .reshape(B, N, 3, self.num_heads, self.head_dim)
            .permute(2, 0, 3, 1, 4)
        )
        q, k, v = qkv.unbind(0)
        q, k = self.q_norm(q), self.k_norm(k)

        if self.fused_attn:
            x = scaled_dot_product_attention(
                q,
                k,
                v,
            )
        else:
            q = q * self.scale
            attn = q @ k.transpose(-2, -1)
            attn = attn.softmax(dim=-1)
            attn = self.attn_drop(attn)
            x = attn @ v

        x = x.transpose(0, 2, 1, 3).reshape(B, N, C)
        x = self.proj(x)
        x = self.proj_drop(x)
        return x


class LayerScale(nn.Cell):
    def __init__(
        self,
        dim: int,
        init_values: float = 1e-5,
        inplace: bool = False,
    ) -> None:
        super().__init__()
        self.inplace = inplace
        self.gamma = Parameter(init_values * mint.ones(dim))

    def construct(self, x: Tensor) -> Tensor:
        return x.mul_(self.gamma) if self.inplace else x * self.gamma


class Block(nn.Cell):
    def __init__(
        self,
        dim: int,
        num_heads: int,
        mlp_ratio: float = 4.0,
        qkv_bias: bool = False,
        qk_norm: bool = False,
        proj_drop: float = 0.0,
        attn_drop: float = 0.0,
        init_values: Optional[float] = None,
        drop_path: float = 0.0,
        act_layer: nn.Cell = nn.GELU,
        norm_layer: nn.Cell = LayerNorm,
        mlp_layer: nn.Cell = Mlp,
    ) -> None:
        super().__init__()
        self.norm1 = norm_layer([dim])
        self.attn = Attention(
            dim,
            num_heads=num_heads,
            qkv_bias=qkv_bias,
            qk_norm=qk_norm,
            attn_drop=attn_drop,
            proj_drop=proj_drop,
            norm_layer=norm_layer,
        )
        self.ls1 = (
            LayerScale(dim, init_values=init_values) if init_values else nn.Identity()
        )
        self.drop_path1 = DropPath(drop_path) if drop_path > 0.0 else nn.Identity()

        self.norm2 = norm_layer([dim])
        self.mlp = mlp_layer(
            in_features=dim,
            hidden_features=int(dim * mlp_ratio),
            act_layer=act_layer,
            drop=proj_drop,
        )
        self.ls2 = (
            LayerScale(dim, init_values=init_values) if init_values else nn.Identity()
        )
        self.drop_path2 = DropPath(drop_path) if drop_path > 0.0 else nn.Identity()

    def construct(self, x: Tensor) -> Tensor:
        x = x + self.drop_path1(self.ls1(self.attn(self.norm1(x))))
        x = x + self.drop_path2(self.ls2(self.mlp(self.norm2(x))))
        return x


class VisionTransformer(nn.Cell):
    """Vision Transformer

    A PyTorch impl of : `An Image is Worth 16x16 Words: Transformers for Image Recognition at Scale`
        - https://arxiv.org/abs/2010.11929
    """

    dynamic_img_size: Final[bool]

    def __init__(
        self,
        img_size: Union[int, Tuple[int, int]] = 224,
        patch_size: Union[int, Tuple[int, int]] = 16,
        in_chans: int = 3,
        num_classes: int = 1000,
        global_pool: Literal["", "avg", "token", "map"] = "token",
        embed_dim: int = 768,
        depth: int = 12,
        num_heads: int = 12,
        mlp_ratio: float = 4.0,
        qkv_bias: bool = True,
        qk_norm: bool = False,
        init_values: Optional[float] = None,
        class_token: bool = True,
        no_embed_class: bool = False,
        reg_tokens: int = 0,
        pre_norm: bool = False,
        fc_norm: Optional[bool] = None,
        dynamic_img_size: bool = False,
        dynamic_img_pad: bool = False,
        drop_rate: float = 0.0,
        pos_drop_rate: float = 0.0,
        patch_drop_rate: float = 0.0,
        proj_drop_rate: float = 0.0,
        attn_drop_rate: float = 0.0,
        drop_path_rate: float = 0.0,
        weight_init: Literal["skip", "jax", "jax_nlhb", "moco", ""] = "",
        embed_layer: Callable = PatchEmbed,
        norm_layer: Optional[LayerType] = None,
        act_layer: Optional[LayerType] = None,
        block_fn: Type[nn.Cell] = Block,
        mlp_layer: Type[nn.Cell] = Mlp,
        ignore_head: bool = False,
    ) -> None:
        """
        Args:
            img_size: Input image size.
            patch_size: Patch size.
            in_chans: Number of image input channels.
            num_classes: Mumber of classes for classification head.
            global_pool: Type of global pooling for final sequence (default: 'token').
            embed_dim: Transformer embedding dimension.
            depth: Depth of transformer.
            num_heads: Number of attention heads.
            mlp_ratio: Ratio of mlp hidden dim to embedding dim.
            qkv_bias: Enable bias for qkv projections if True.
            init_values: Layer-scale init values (layer-scale enabled if not None).
            class_token: Use class token.
            no_embed_class: Don't include position embeddings for class (or reg) tokens.
            reg_tokens: Number of register tokens.
            fc_norm: Pre head norm after pool (instead of before), if None, enabled when global_pool == 'avg'.
            drop_rate: Head dropout rate.
            pos_drop_rate: Position embedding dropout rate.
            attn_drop_rate: Attention dropout rate.
            drop_path_rate: Stochastic depth rate.
            weight_init: Weight initialization scheme.
            embed_layer: Patch embedding layer.
            norm_layer: Normalization layer.
            act_layer: MLP activation layer.
            block_fn: Transformer block layer.
        """
        super().__init__()
        assert global_pool in ("", "avg", "token", "map")
        assert class_token or global_pool != "token"
        use_fc_norm = global_pool == "avg" if fc_norm is None else fc_norm
<<<<<<< HEAD
        # norm_layer = get_norm_layer(norm_layer) or partial(nn.LayerNorm, eps=1e-6)
        # act_layer = get_act_layer(act_layer) or nn.GELU
        norm_layer = partial(LayerNorm, eps=1e-6)
        act_layer = partial(nn.GELU, approximate=False)
=======
        norm_layer = partial(nn.LayerNorm, epsilon=1e-6)
        act_layer = nn.GELU
>>>>>>> f5386f70

        self.num_classes = num_classes
        self.global_pool = global_pool
        self.num_features = self.embed_dim = (
            embed_dim  # num_features for consistency with other models
        )
        self.num_prefix_tokens = 1 if class_token else 0
        self.num_prefix_tokens += reg_tokens
        self.num_reg_tokens = reg_tokens
        self.has_class_token = class_token
        self.no_embed_class = (
            no_embed_class  # don't embed prefix positions (includes reg)
        )
        self.dynamic_img_size = dynamic_img_size
        self.grad_checkpointing = False
        self.ignore_head = ignore_head

        embed_args = {}
        if dynamic_img_size:
            # flatten deferred until after pos embed
            embed_args.update(dict(strict_img_size=False, output_fmt="NHWC"))
        self.patch_embed = embed_layer(
            img_size=img_size,
            patch_size=patch_size,
            in_chans=in_chans,
            embed_dim=embed_dim,
            bias=not pre_norm,  # disable bias if pre-norm is used (e.g. CLIP)
            dynamic_img_pad=dynamic_img_pad,
            **embed_args,
        )
        num_patches = self.patch_embed.num_patches

        self.cls_token = (
            Parameter(mint.zeros(1, 1, embed_dim)) if class_token else None
        )
        self.reg_token = (
            Parameter(mint.zeros(1, reg_tokens, embed_dim)) if reg_tokens else None
        )
        embed_len = (
            num_patches if no_embed_class else num_patches + self.num_prefix_tokens
        )
        # self.pos_embed = Parameter(mint.randn(1, embed_len, embed_dim) * 0.02) # doesn't support graph mode
        self.pos_embed = Parameter(ms.Tensor(np.random.normal(size=(1, embed_len, embed_dim)).astype(np.float32) * 0.02))
        self.pos_drop = nn.Dropout(p=pos_drop_rate)
        if patch_drop_rate > 0:
            self.patch_drop = PatchDropout(
                patch_drop_rate,
                num_prefix_tokens=self.num_prefix_tokens,
            )
        else:
            self.patch_drop = nn.Identity()
        self.norm_pre = norm_layer([embed_dim]) if pre_norm else nn.Identity()

        dpr = [
            x.item() for x in mint.linspace(0, drop_path_rate, depth)
        ]  # stochastic depth decay rule
        self.blocks = nn.SequentialCell(
            *[
                block_fn(
                    dim=embed_dim,
                    num_heads=num_heads,
                    mlp_ratio=mlp_ratio,
                    qkv_bias=qkv_bias,
                    qk_norm=qk_norm,
                    init_values=init_values,
                    proj_drop=proj_drop_rate,
                    attn_drop=attn_drop_rate,
                    drop_path=dpr[i],
                    norm_layer=norm_layer,
                    act_layer=act_layer,
                    mlp_layer=mlp_layer,
                )
                for i in range(depth)
            ]
        )
        self.norm = norm_layer([embed_dim]) if not use_fc_norm else nn.Identity()

        # Classifier Head
        if global_pool == "map":
            AttentionPoolLatent.init_weights = init_weights
            self.attn_pool = AttentionPoolLatent(
                self.embed_dim,
                num_heads=num_heads,
                mlp_ratio=mlp_ratio,
                norm_layer=norm_layer,
            )
        else:
            self.attn_pool = None
        self.fc_norm = norm_layer([embed_dim]) if use_fc_norm else nn.Identity()
        self.head_drop = nn.Dropout(p=drop_rate)
        self.head = (
            mint.nn.Linear(self.embed_dim, num_classes) if num_classes > 0 else nn.Identity()
        )

        # if weight_init != "skip":
        #     self.init_weights(weight_init)

    # def init_weights(self, mode: Literal["jax", "jax_nlhb", "moco", ""] = "") -> None:
    #     assert mode in ("jax", "jax_nlhb", "moco", "")
    #     # head_bias = -math.log(self.num_classes) if "nlhb" in mode else 0.0
    #     trunc_normal_(self.pos_embed, std=0.02)
    #     if self.cls_token is not None:
    #         nn.init.normal_(self.cls_token, std=1e-6)
    #     named_apply(init_weights_vit_timm, self)

    def load_from_checkpoint(self, ckpt_path):
        # mainly used in unit test
        parameter_dict = dict()
        if ckpt_path.endswith('.bin'):
            import torch
            sd = torch.load(ckpt_path, weights_only=True)
            # filter to keep vision_tower params only and remove prefix vision_model.vision_tower
            pnames = [p for p in sd]
            for p in pnames:
                if not "vision_tower" in p:
                    sd.pop(p)
                else:
                    # remove prefix
                    new_pname = p.replace("vision_model.vision_tower.", "")
                    # special: weight (pt) - > embedding_table (ms)
                    if "embedding.weight" in p:
                        new_pname = new_pname.replace("embedding.weight", "embedding.embedding_table")
                    elif "norm" in p:
                        new_pname = new_pname.replace("weight", "gamma").replace("bias", "beta")

                    sd[new_pname] = sd.pop(p)

            # import pdb; pdb.set_trace()
            # print(f"vq has {num_params} parameters")
            # get net param dtype
            param_dtype = tuple(self.get_parameters())[0].dtype
            print('Get siglip param dtype: ', param_dtype)
            
            for pname in sd:
                # print(pname, sd[pname].shape, sd[pname].dtype)
                np_val = sd[pname].cpu().detach().float().numpy()
                # TODO: support bf16 param loading
                parameter_dict[pname] = ms.Parameter(ms.Tensor(np_val, dtype=param_dtype))

        elif ckpt_path.endswith('.ckpt'):
            parameter_dict = ms.load_checkpoint(ckpt_path)
        else:
            raise ValueError("Unsupported checkpoint format")
        
        param_not_load, ckpt_not_load = ms.load_param_into_net(self, parameter_dict, strict_load=True)
        if param_not_load:
            print(
                "Net params not load: {}, Total net params not loaded: {}".format(param_not_load, len(param_not_load))
            )
        if ckpt_not_load:
            print(
                "Ckpt params not load: {}, Total ckpt params not loaded: {}".format(ckpt_not_load, len(ckpt_not_load))
            )
        print('finish loading ckpt siglip')

    def no_weight_decay(self) -> Set:
        return {"pos_embed", "cls_token", "dist_token"}

    def group_matcher(self, coarse: bool = False) -> Dict:
        return dict(
            stem=r"^cls_token|pos_embed|patch_embed",  # stem and embed
            blocks=[(r"^blocks\.(\d+)", None), (r"^norm", (99999,))],
        )

    def set_grad_checkpointing(self, enable: bool = True) -> None:
        self.grad_checkpointing = enable

    def get_classifier(self) -> nn.Cell:
        return self.head

    def reset_classifier(self, num_classes: int, global_pool=None) -> None:
        self.num_classes = num_classes
        if global_pool is not None:
            assert global_pool in ("", "avg", "token", "map")
            if global_pool == "map" and self.attn_pool is None:
                assert (
                    False
                ), "Cannot currently add attention pooling in reset_classifier()."
            elif global_pool != "map " and self.attn_pool is not None:
                self.attn_pool = None  # remove attention pooling
            self.global_pool = global_pool
        self.head = (
            mint.nn.Linear(self.embed_dim, num_classes) if num_classes > 0 else nn.Identity()
        )

    def _pos_embed(self, x: Tensor) -> Tensor:
        if self.dynamic_img_size:
            B, H, W, C = x.shape
            pos_embed = resample_abs_pos_embed(
                self.pos_embed,
                (H, W),
                num_prefix_tokens=0 if self.no_embed_class else self.num_prefix_tokens,
            )
            x = x.view(B, -1, C)
        else:
            pos_embed = self.pos_embed

        to_cat = []
        if self.cls_token is not None:
            to_cat.append(self.cls_token.expand(x.shape[0], -1, -1))
        if self.reg_token is not None:
            to_cat.append(self.reg_token.expand(x.shape[0], -1, -1))

        if self.no_embed_class:
            # deit-3, updated JAX (big vision)
            # position embedding does not overlap with class token, add then concat
            x = x + pos_embed
            if to_cat:
                x = mint.cat(to_cat + [x], dim=1)
        else:
            # original timm, JAX, and deit vit impl
            # pos_embed has entry for class token, concat then add
            if to_cat:
                x = mint.cat(to_cat + [x], dim=1)
            x = x + pos_embed

        return self.pos_drop(x)

    def _intermediate_layers(
        self,
        x: Tensor,
        n: Union[int, Sequence] = 1,
    ) -> List[Tensor]:
        outputs, num_blocks = [], len(self.blocks)
        take_indices = set(
            range(num_blocks - n, num_blocks) if isinstance(n, int) else n
        )

        # forward pass
        x = self.patch_embed(x)
        x = self._pos_embed(x)
        x = self.patch_drop(x)
        x = self.norm_pre(x)
        for i, blk in enumerate(self.blocks):
            x = blk(x)
            if i in take_indices:
                outputs.append(x)

        return outputs

    def get_intermediate_layers(
        self,
        x: Tensor,
        n: Union[int, Sequence] = 1,
        reshape: bool = False,
        return_prefix_tokens: bool = False,
        norm: bool = False,
    ) -> Tuple[Union[Tensor, Tuple[Tensor]]]:
        """Intermediate layer accessor (NOTE: This is a WIP experiment).
        Inspired by DINO / DINOv2 interface
        """
        # take last n blocks if n is an int, if in is a sequence, select by matching indices
        outputs = self._intermediate_layers(x, n)
        if norm:
            outputs = [self.norm(out) for out in outputs]
        prefix_tokens = [out[:, 0 : self.num_prefix_tokens] for out in outputs]
        outputs = [out[:, self.num_prefix_tokens :] for out in outputs]

        if reshape:
            grid_size = self.patch_embed.grid_size
            outputs = [
                out.reshape(x.shape[0], grid_size[0], grid_size[1], -1)
                .permute(0, 3, 1, 2)
                .contiguous()
                for out in outputs
            ]

        if return_prefix_tokens:
            return tuple(zip(outputs, prefix_tokens))
        return tuple(outputs)

    def forward_features(self, x: Tensor) -> Tensor:
        x = self.patch_embed(x)
        x = self._pos_embed(x)
        x = self.patch_drop(x)
        x = self.norm_pre(x)
        # no recompute by default
        # if self.grad_checkpointing:
        #     x = checkpoint_seq(self.blocks, x)
        # else:
        x = self.blocks(x)
        x = self.norm(x)
        return x

    def forward_head(self, x: Tensor, pre_logits: bool = False) -> Tensor:
        if self.attn_pool is not None:
            x = self.attn_pool(x)
        elif self.global_pool == "avg":
            x = x[:, self.num_prefix_tokens :].mean(dim=1)
        elif self.global_pool:
            x = x[:, 0]  # class token
        x = self.fc_norm(x)
        x = self.head_drop(x)
        return x if pre_logits else self.head(x)

    def construct(self, x: Tensor) -> Tensor:
        x = self.forward_features(x)
        if not self.ignore_head:
            x = self.forward_head(x)
        return x


@dataclass
class SigLIPVisionCfg:
    width: int = 1152
    layers: Union[Tuple[int, int, int, int], int] = 27
    heads: int = 16
    patch_size: int = 14
    image_size: Union[Tuple[int, int], int] = 336
    global_pool: str = "map"
    mlp_ratio: float = 3.7362
    class_token: bool = False
    num_classes: int = 0
    use_checkpoint: bool = False


SigLIP_MODEL_CONFIG = {
    "siglip_so400m_patch14_384": {
        "image_size": 336,
        "patch_size": 14,
        "width": 1152,
        "layers": 27,
        "heads": 16,
        "mlp_ratio": 3.7362,
        "global_pool": "map",
        "use_checkpoint": False,
    },
    "siglip_so400m_patch14_224": {
        "image_size": 224,
        "patch_size": 14,
        "width": 1152,
        "layers": 27,
        "heads": 16,
        "mlp_ratio": 3.7362,
        "global_pool": "map",
        "use_checkpoint": False,
    },
    "siglip_large_patch16_384": {
        "image_size": 384,
        "patch_size": 16,
        "width": 1024,
        "layers": 24,
        "heads": 16,
        "mlp_ratio": 4,
        "global_pool": "map",
        "use_checkpoint": False,
    },
}


def create_siglip_vit(
    model_name: str = "siglip_so400m_patch14_384",
    image_size: int = 384,
    select_layer: int = -1,
    **kwargs,
):
    assert (
        model_name in SigLIP_MODEL_CONFIG.keys()
    ), f"model name should be in {SigLIP_MODEL_CONFIG.keys()}"

    vision_cfg = SigLIPVisionCfg(**SigLIP_MODEL_CONFIG[model_name])

    if select_layer <= 0:
        layers = min(vision_cfg.layers, vision_cfg.layers + select_layer + 1)
    else:
        layers = min(vision_cfg.layers, select_layer)

    model = VisionTransformer(
        img_size=image_size,
        patch_size=vision_cfg.patch_size,
        embed_dim=vision_cfg.width,
        depth=layers,
        num_heads=vision_cfg.heads,
        mlp_ratio=vision_cfg.mlp_ratio,
        class_token=vision_cfg.class_token,
        global_pool=vision_cfg.global_pool,
        ignore_head=kwargs.get("ignore_head", True),
        weight_init=kwargs.get("weight_init", "skip"),
        num_classes=0,
    )

    return model


if __name__ == "__main__":
    from mindone.utils.logger import set_logger
    ms.set_context(device_id=7)

    import numpy as np
    _debug = True
    # put name as ""
    logger = set_logger(name="", output_dir=str('.') if not _debug else None)

    jp1b = "/mnt/disk2/fredhong/hf_ckpts/Janus-Pro-1B"

    # load input and golden gt, run this testing under Janus dir
    input_tensor = Tensor(np.load("./image_tensor.npy")).to(ms.bfloat16)
    gt_tensor = np.load("./image_forward_outs.npy")
    print(input_tensor)
    print(f'gt tensor dtype is {gt_tensor.dtype}')

    # default setup, unit load hard to load ckpt this way, do entire model loading
    from transformers import AutoModelForCausalLM
    from mindone.transformers import LlamaForCausalLM
    from modeling_vlm import MultiModalityCausalLM
    vl_gpt: MultiModalityCausalLM = MultiModalityCausalLM.from_pretrained(
        jp1b, local_files_only=True
    )
    vl_gpt = vl_gpt.to(ms.bfloat16)
    vision_tower = vl_gpt.vision_model.vision_tower

    # cal & eval
    out = vision_tower(input_tensor)
    out = out.to(ms.float32).asnumpy()

    assert np.allclose(out, gt_tensor, rtol=1e-1, atol=1e-1), f"recal result is not closed to gt!, out:{out.shape}\n{out}\ngt:{gt_tensor.shape}\n{gt_tensor}"
    print('test success')<|MERGE_RESOLUTION|>--- conflicted
+++ resolved
@@ -296,15 +296,9 @@
         assert global_pool in ("", "avg", "token", "map")
         assert class_token or global_pool != "token"
         use_fc_norm = global_pool == "avg" if fc_norm is None else fc_norm
-<<<<<<< HEAD
-        # norm_layer = get_norm_layer(norm_layer) or partial(nn.LayerNorm, eps=1e-6)
-        # act_layer = get_act_layer(act_layer) or nn.GELU
+
         norm_layer = partial(LayerNorm, eps=1e-6)
         act_layer = partial(nn.GELU, approximate=False)
-=======
-        norm_layer = partial(nn.LayerNorm, epsilon=1e-6)
-        act_layer = nn.GELU
->>>>>>> f5386f70
 
         self.num_classes = num_classes
         self.global_pool = global_pool
