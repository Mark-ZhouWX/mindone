--- conflicted
+++ resolved
@@ -18,11 +18,7 @@
 # CONNECTION WITH THE SOFTWARE OR THE USE OR OTHER DEALINGS IN THE SOFTWARE.
 
 import mindspore as ms
-<<<<<<< HEAD
 from mindspore import mint, ops, nn, Tensor
-=======
-from mindspore import mint, nn, Tensor
->>>>>>> f5386f70
 from attrdict import AttrDict
 from transformers import (
     AutoConfig,
@@ -46,11 +42,7 @@
             params.n_embed, params.image_token_embed
         )
         self.vision_activation = nn.GELU(approximate=False)
-<<<<<<< HEAD
         self.vision_head = mint.nn.Linear(
-=======
-        self.vision_head = nn.Linear(
->>>>>>> f5386f70
             params.image_token_embed, params.image_token_size
         )
 
@@ -255,20 +247,14 @@
             input_embeds (ms.Tensor): [b, T, D]
         """
 
-<<<<<<< HEAD
+
         bs, n, c, h, w = pixel_values.shape
-        # images = rearrange(pixel_values, "b n c h w -> (b n) c h w")
         images = ops.reshape(pixel_values, (bs*n, c, h, w))
 
-=======
-        bs, n = pixel_values.shape[0:2]
-        images = pixel_values.flatten(start_dim=0, end_dim=1)
->>>>>>> f5386f70
         # [b x n, T2, D]
         images_embeds = self.aligner(self.vision_model(images))
 
         # [b x n, T2, D] -> [b, n x T2, D]
-<<<<<<< HEAD
         # (b n) t d -> b n t d -> b (n t) d
         bn, T, D = images_embeds.shape
         images_embeds = ops.reshape(images_embeds, (bs, n, T, D))
@@ -278,11 +264,6 @@
         # images_emb_mask = rearrange(images_emb_mask, "b n t -> b (n t)")
         _, Nm, Tm = images_emb_mask.shape
         images_emb_mask = ops.reshape(images_emb_mask, (bs, Nm * Tm)) 
-=======
-        images_embeds = images_embeds.reshape(bs, n, images_embeds.shape[-2], images_embeds.shape[-1])
-        # [b, n, T2] -> [b, n x T2]
-        images_emb_mask = images_embeds.flatten(start_dim=1, end_dim=2)
->>>>>>> f5386f70
 
         # [b, T, D]
         input_ids[input_ids < 0] = 0  # ignore the image embeddings
